--- conflicted
+++ resolved
@@ -15,13 +15,8 @@
         <Version>6.0.0</Version>
         <SignAssembly>True</SignAssembly>
         <AssemblyOriginatorKeyFile>Serilog.snk</AssemblyOriginatorKeyFile>
-<<<<<<< HEAD
-        <TargetFrameworks>netstandard2.0;net7.0</TargetFrameworks>
+        <TargetFrameworks>netstandard2.0;</TargetFrameworks>
         <FileVersion>6.0.0.0</FileVersion>
-=======
-        <TargetFrameworks>net7.0;net6.0;net48;net47;net46</TargetFrameworks>
-        <FileVersion>5.5.0.0</FileVersion>
->>>>>>> 28eeadea
     </PropertyGroup>
     <PropertyGroup>
         <PackageLicenseFile>LICENSE</PackageLicenseFile>
@@ -42,21 +37,12 @@
         <PackageReference Include="Microsoft.CSharp" Version="4.7.0" />
         <PackageReference Include="Newtonsoft.Json" Version="13.0.3" />
         <PackageReference Include="Serilog" Version="2.12.0" />
-<<<<<<< HEAD
         <PackageReference Include="SQLite" Version="3.13.0" />
-        <PackageReference Include="System.Data.SQLite.Core" Version="1.0.115.5" />
+        <PackageReference Include="System.Data.SQLite.Core" Version="1.0.117" />
     </ItemGroup>
     <ItemGroup Condition="'$(TargetFramework)' == 'netstandard2.0'">
       <PackageReference Include="Microsoft.Data.Sqlite.Core">
         <Version>7.0.5</Version>
       </PackageReference>
     </ItemGroup>
-    <ItemGroup Condition="'$(TargetFramework)' == 'net7.0'">
-      <PackageReference Include="Microsoft.Data.Sqlite.Core">
-        <Version>7.0.5</Version>
-      </PackageReference>
-=======
-        <PackageReference Include="System.Data.SQLite.Core" Version="1.0.117" />
->>>>>>> 28eeadea
-    </ItemGroup>
 </Project>